<!-- home.html -->
<!DOCTYPE html>
<html lang="en">
<head>
    <meta charset="UTF-8">
    <meta name="viewport" content="width=device-width, initial-scale=1.0">
    <title>Movie Game</title>
    <style>
        body {
            font-family: Arial, sans-serif;
            max-width: 1200px;
            margin: 0 auto;
            padding: 20px;
            background-color: #f5f5f5;
<<<<<<< HEAD
        }

        .game-container {
            display: flex;
            flex-direction: column;
            gap: 20px;
        }

=======
        }

        .game-container {
            display: flex;
            flex-direction: column;
            gap: 20px;
        }

>>>>>>> 0933c0af
        .actor-section {
            text-align: center;
            margin-bottom: 30px;
        }

        .actor-headshot {
            width: 200px;
            height: 200px;
            border-radius: 50%;
            margin: 0 auto 20px;
            overflow: hidden;
            box-shadow: 0 4px 15px rgba(0, 0, 0, 0.1);
        }

        .actor-headshot img {
            width: 100%;
            height: 100%;
            object-fit: cover;
        }

        .actor-name {
            font-size: 28px;
            font-weight: bold;
            margin: 20px 0;
        }

        .strikes-container {
            display: flex;
            justify-content: center;
            gap: 12px;
            margin: 20px 0;
        }

        .strike {
            width: 30px;
            height: 30px;
            border-radius: 50%;
            border: 2px solid #ff4444;
            transition: all 0.5s ease;
        }

        .strike.active {
            background-color: #ff4444;
            transform: scale(1.2);
<<<<<<< HEAD
        }

        .search-container {
            margin: 20px 0;
            position: relative;
        }

=======
        }

        .search-container {
            margin: 20px 0;
            position: relative;
        }

>>>>>>> 0933c0af
        input[type="text"] {
            width: 100%;
            max-width: 500px;
            padding: 12px 20px;
            border: 2px solid #ddd;
            border-radius: 25px;
            font-size: 16px;
            transition: border-color 0.3s ease;
            margin: 0 auto;
            display: block;
        }

        input[type="text"]:focus {
            outline: none;
            border-color: #3498db;
        }

        .dropdown-content {
            position: absolute;
            top: 100%;
            left: 50%;
            transform: translateX(-50%);
            width: 100%;
            max-width: 500px;
            background-color: white;
            border-radius: 10px;
            box-shadow: 0 4px 15px rgba(0, 0, 0, 0.1);
            z-index: 1000;
            margin-top: 5px;
        }

        .movie-suggestion {
            padding: 12px 20px;
            cursor: pointer;
            transition: background-color 0.2s ease;
            display: flex;
            justify-content: space-between;
            align-items: center;
        }

        .movie-suggestion:hover {
            background-color: #f8f9fa;
        }

        .guessed-movies {
            display: grid;
            grid-template-columns: repeat(auto-fill, minmax(250px, 1fr));
            gap: 20px;
            padding: 20px 0;
        }

        .movie-card {
            background: white;
            border-radius: 10px;
            overflow: hidden;
            box-shadow: 0 4px 15px rgba(0, 0, 0, 0.1);
            transition: transform 0.3s ease;
<<<<<<< HEAD
            position: relative;
=======
>>>>>>> 0933c0af
        }

        .movie-card:hover {
            transform: translateY(-5px);
        }

        .movie-poster {
            width: 100%;
            height: 375px;
            object-fit: cover;
        }

        .movie-info {
            padding: 15px;
        }

        .movie-title {
            font-size: 18px;
            font-weight: bold;
            margin-bottom: 8px;
        }

        .movie-year {
            color: #666;
            margin-bottom: 12px;
        }

        .revenue-bar-container {
            height: 6px;
            background-color: #eee;
            border-radius: 3px;
            overflow: hidden;
            margin-top: 10px;
        }

        .revenue-bar {
            height: 100%;
            background-color: #3498db;
            transition: width 0.5s ease;
        }

        .revenue-text {
            font-size: 14px;
            color: #666;
            margin-top: 5px;
        }

        .message {
            padding: 12px 20px;
            border-radius: 8px;
            margin: 10px 0;
            text-align: center;
            opacity: 0;
            transition: opacity 0.3s ease;
        }

        .message.show {
            opacity: 1;
        }

        .message.success {
            background-color: #d4edda;
            color: #155724;
        }

        .message.error {
            background-color: #f8d7da;
            color: #721c24;
        }

        .modal {
            position: fixed;
            top: 0;
            left: 0;
            width: 100%;
            height: 100%;
            background-color: rgba(0, 0, 0, 0.5);
            display: none;
            justify-content: center;
            align-items: center;
            z-index: 2000;
        }

        .modal-content {
            background-color: white;
            padding: 30px;
            border-radius: 10px;
<<<<<<< HEAD
            max-width: 800px;
=======
            max-width: 500px;
>>>>>>> 0933c0af
            width: 90%;
            text-align: center;
        }

        button {
            padding: 12px 24px;
            background-color: #3498db;
            color: white;
            border: none;
            border-radius: 25px;
            cursor: pointer;
            font-size: 16px;
            transition: background-color 0.3s ease;
<<<<<<< HEAD
        }

        button:hover {
            background-color: #2980b9;
        }

        @media (max-width: 768px) {
            .actor-headshot {
                width: 150px;
                height: 150px;
            }

            .guessed-movies {
                grid-template-columns: repeat(auto-fill, minmax(200px, 1fr));
            }

            .movie-poster {
                height: 300px;
            }
        }

        .movie-rank {
            position: absolute;
            top: 10px;
            left: 10px;
            z-index: 2;
            background: rgba(255, 255, 255, 0.9);
            border-radius: 50%;
            width: 32px;
            height: 32px;
            display: flex;
            align-items: center;
            justify-content: center;
            box-shadow: 0 2px 4px rgba(0,0,0,0.2);
        }
        
        .medal {
            font-size: 24px;
        }
        
        .rank-number {
            font-weight: bold;
            color: #2c3e50;
        }

        #correctMovies .movie-card {
            max-width: 200px;
            margin: 10px auto;
        }

        #correctMovies .movie-poster {
            height: 250px;
        }

        #correctMovies {
            display: grid;
            grid-template-columns: repeat(auto-fit, minmax(180px, 1fr));
            gap: 15px;
            padding: 15px;
            max-height: 70vh;
            overflow-y: auto;
        }

        .pyro {
            position: fixed;
            top: 0;
            left: 0;
            width: 100%;
            height: 100%;
            pointer-events: none;
            z-index: 1;
        }

        .pyro > .before, .pyro > .after {
            position: absolute;
            width: 5px;
            height: 5px;
            border-radius: 50%;
            box-shadow: 0 0 #fff;
            animation: 1s bang ease-out infinite backwards, 
                      1s gravity ease-in infinite backwards, 
                      5s position linear infinite backwards;
        }
        
        .pyro > .after {
            animation-delay: 1.25s, 1.25s, 1.25s;
            animation-duration: 1.25s, 1.25s, 6.25s;
        }

        @keyframes bang {
            to {
                box-shadow: -70px -33.66667px #00ff73, 70px -63.66667px #ff00c4,
                           46px -13.66667px #ff0400, -87px -76.66667px #ff6600;
            }
        }

        @keyframes gravity {
            to {
                transform: translateY(200px);
                opacity: 0;
            }
        }

        @keyframes position {
            0%, 19.9% { margin-top: 10%; margin-left: 40%; }
            20%, 39.9% { margin-top: 40%; margin-left: 30%; }
            40%, 59.9% { margin-top: 20%; margin-left: 70%; }
            60%, 79.9% { margin-top: 30%; margin-left: 20%; }
            80%, 99.9% { margin-top: 30%; margin-left: 80%; }
        }

        #winModal .modal-content {
            max-width: 1000px;
            background: rgba(255, 255, 255, 0.95);
            padding: 30px;
            position: relative;
            z-index: 2;
        }

        .ranked-movies {
            display: grid;
            grid-template-columns: repeat(auto-fit, minmax(200px, 1fr));
            gap: 20px;
            margin-top: 20px;
        }

        .win-title {
            font-size: 36px;
            color: #2c3e50;
            margin-bottom: 20px;
            text-shadow: 2px 2px 4px rgba(0,0,0,0.1);
=======
        }

        button:hover {
            background-color: #2980b9;
        }

        @media (max-width: 768px) {
            .actor-headshot {
                width: 150px;
                height: 150px;
            }

            .guessed-movies {
                grid-template-columns: repeat(auto-fill, minmax(200px, 1fr));
            }

            .movie-poster {
                height: 300px;
            }
>>>>>>> 0933c0af
        }
    </style>
</head>
<body>
    <div class="game-container">
        <h1>Movie Game</h1>
        
        <button onclick="startNewGame()" type="button">Start New Game</button>

        <div class="actor-section">
            <div class="actor-headshot">
                <img src="{{ actor_image_url if actor_image_url else '/static/placeholder.png' }}" alt="{{ actor_name }}">
            </div>
            <div class="actor-name">{{ actor_name }}</div>
        </div>

        <div class="strikes-container">
            <div class="strike" id="strike-1"></div>
            <div class="strike" id="strike-2"></div>
            <div class="strike" id="strike-3"></div>
        </div>

        <div id="message" class="message"></div>

        <div class="search-container">
            <div class="dropdown">
                <input type="text" id="movieSearch" placeholder="Search for a movie..." autocomplete="off">
                <div id="movieDropdown" class="dropdown-content"></div>
            </div>
        </div>

        <div class="guessed-movies">
            {% for movie in guessed_movies|sort(attribute='revenue', reverse=True) %}
            <div class="movie-card">
<<<<<<< HEAD
                <div class="movie-rank">
                    {% set rank = loop.index %}
                    {% if rank == 1 %}
                        <span class="medal gold">🥇</span>
                    {% elif rank == 2 %}
                        <span class="medal silver">🥈</span>
                    {% elif rank == 3 %}
                        <span class="medal bronze">🥉</span>
                    {% else %}
                        <span class="rank-number">#{{ rank }}</span>
                    {% endif %}
                </div>
                {% if movie.poster_path %}
                    <img class="movie-poster" src="https://image.tmdb.org/t/p/w200{{ movie.poster_path }}" alt="{{ movie.title }}">
                {% else %}
                    <img class="movie-poster" src="{{ url_for('static', filename='placeholder.png') }}" alt="No poster available">
                {% endif %}
=======
                <img class="movie-poster" src="{{ movie.poster_path if movie.poster_path else '/static/placeholder.png' }}" alt="{{ movie.title }}">
>>>>>>> 0933c0af
                <div class="movie-info">
                    <div class="movie-title">{{ movie.title }}</div>
                    <div class="movie-year">{{ movie.release_date[:4] }}</div>
                    <div class="revenue-bar-container">
<<<<<<< HEAD
                        <div class="revenue-bar" style="width: {{ (movie.revenue / highest_revenue * 100) if highest_revenue else 0 }}%"></div>
=======
                        <div class="revenue-bar" style="width: {{ (movie.revenue / max_revenue * 100) if max_revenue else 0 }}%"></div>
>>>>>>> 0933c0af
                    </div>
                    <div class="revenue-text">${{ '{:,.0f}'.format(movie.revenue / 1000000) }}M</div>
                </div>
            </div>
            {% endfor %}
        </div>
    </div>

    <div id="winModal" class="modal">
        <div class="pyro">
            <div class="before"></div>
            <div class="after"></div>
        </div>
        <div class="modal-content">
            <h2 class="win-title">Congratulations!</h2>
            <p>You've found all the movies!</p>
            <div class="ranked-movies"></div>
            <button onclick="startNewGame()">Play Again</button>
        </div>
    </div>

    <div id="loseModal" class="modal">
        <div class="modal-content">
            <h2>Game Over!</h2>
            <p>You've run out of guesses.</p>
            <div id="correctMovies"></div>
            <button onclick="startNewGame()">Try Again</button>
        </div>
    </div>

    <script>
        let searchTimeout = null;
        const movieSearch = document.getElementById("movieSearch");
        const movieDropdown = document.getElementById("movieDropdown");
        const messageDiv = document.getElementById("message");
        
        let gameState = {
            strikes: {{ strikes }},
            gameOver: {{ 'true' if game_over else 'false' }},
            guessedMovies: new Set(),
            maxRevenue: {{ max_revenue if max_revenue else 0 }}
        };
<<<<<<< HEAD
        
=======
>>>>>>> 0933c0af

        function showMessage(text, type) {
            messageDiv.textContent = text;
            messageDiv.className = `message ${type} show`;
            setTimeout(() => {
                messageDiv.classList.remove('show');
            }, 3000);
        }

        function updateStrikes(count) {
            for (let i = 1; i <= 3; i++) {
                const strike = document.getElementById(`strike-${i}`);
                if (i <= count) {
                    strike.classList.add('active');
                } else {
                    strike.classList.remove('active');
                }
            }
        }

<<<<<<< HEAD
        function addGuessedMovie(movie, true_rank) {
            const guessedMoviesContainer = document.querySelector('.guessed-movies');
            
            // Create new movie card
            const movieCard = document.createElement('div');
            movieCard.className = 'movie-card';
            
            // Get all existing movies and the new one
            const allMovies = [...guessedMoviesContainer.children].map(card => {
                const rankElement = card.querySelector('.rank-number');
                const medalElement = card.querySelector('.medal');
                let rank;
                
                if (rankElement) {
                    rank = parseInt(rankElement.textContent.replace('#', ''));
                } else if (medalElement) {
                    const medalText = medalElement.textContent;
                    if (medalText === '🥇') rank = 1;
                    else if (medalText === '🥈') rank = 2;
                    else if (medalText === '🥉') rank = 3;
                }
                
                return {
                    element: card,
                    revenue: parseFloat(card.querySelector('.revenue-text').textContent.replace(/[^0-9.]/g, '')) * 1000000,
                    rank: rank
                };
            });
            
            // Add new movie
            allMovies.push({
                element: null,
                revenue: movie.revenue,
                rank: true_rank
            });
            
            // Sort by rank
            allMovies.sort((a, b) => a.rank - b.rank);
            
            // Clear container
            guessedMoviesContainer.innerHTML = '';
            
            // Add all movies back in correct order
            allMovies.forEach(item => {
                if (item.element === null) {
                    // This is the new movie
                    let rankHtml = '';
                    if (true_rank === 1) {
                        rankHtml = '<span class="medal gold">🥇</span>';
                    } else if (true_rank === 2) {
                        rankHtml = '<span class="medal silver">🥈</span>';
                    } else if (true_rank === 3) {
                        rankHtml = '<span class="medal bronze">🥉</span>';
                    } else {
                        rankHtml = `<span class="rank-number">#${true_rank}</span>`;
                    }
                    
                    movieCard.innerHTML = `
                        <div class="movie-rank">${rankHtml}</div>
                        <img class="movie-poster" 
                             src="${movie.poster_path ? 'https://image.tmdb.org/t/p/w200' + movie.poster_path : '/static/placeholder.png'}" 
                             alt="${movie.title}">
                        <div class="movie-info">
                            <div class="movie-title">${movie.title}</div>
                            <div class="movie-year">${movie.release_date.slice(0,4)}</div>
                            <div class="revenue-bar-container">
                                <div class="revenue-bar" style="width: ${(movie.revenue / gameState.maxRevenue * 100)}%"></div>
                            </div>
                            <div class="revenue-text">$${(movie.revenue / 1000000).toFixed(0)}M</div>
                        </div>
                    `;
                    guessedMoviesContainer.appendChild(movieCard);
                } else {
                    guessedMoviesContainer.appendChild(item.element);
                }
            });
            
=======
        function addGuessedMovie(movie) {
            const movieCard = document.createElement('div');
            movieCard.className = 'movie-card';
            const revenuePercentage = (movie.revenue / gameState.maxRevenue * 100) || 0;
            
            movieCard.innerHTML = `
                <img class="movie-poster" src="${movie.poster_path || '/static/placeholder.png'}" alt="${movie.title}">
                <div class="movie-info">
                    <div class="movie-title">${movie.title}</div>
                    <div class="movie-year">${movie.release_date.slice(0,4)}</div>
                    <div class="revenue-bar-container">
                        <div class="revenue-bar" style="width: ${revenuePercentage}%"></div>
                    </div>
                    <div class="revenue-text">$${(movie.revenue / 1000000).toFixed(0)}M</div>
                </div>
            `;
            
            document.getElementById('guessedMovies').appendChild(movieCard);
>>>>>>> 0933c0af
            gameState.guessedMovies.add(movie.id);
        }

        async function submitGuess(movieId, movieTitle) {
            if (gameState.gameOver) {
                showMessage('Game is already over!', 'error');
                return;
            }

            if (gameState.guessedMovies.has(movieId)) {
                showMessage('You already guessed this movie!', 'error');
                return;
            }

            try {
                const response = await fetch('/submit_guess', {
                    method: 'POST',
                    headers: {
                        'Content-Type': 'application/json',
                    },
                    body: JSON.stringify({ movie_id: movieId })
                });

                const data = await response.json();
                
                if (response.ok) {
                    handleGuessResponse(data);
                } else {
                    showMessage(data.error, 'error');
                }
            } catch (error) {
                console.error('Error:', error);
                showMessage('Error submitting guess', 'error');
            }

            movieSearch.value = '';
            movieDropdown.style.display = 'none';
        }

        function handleGuessResponse(data) {
            updateStrikes(data.strikes);
            showMessage(data.message, data.correct ? 'success' : 'error');

            if (data.correct) {
                const latestMovie = data.guessed_movies[data.guessed_movies.length - 1];
<<<<<<< HEAD
                addGuessedMovie(latestMovie, data.true_rank);
=======
                if (latestMovie.revenue > gameState.maxRevenue) {
                    gameState.maxRevenue = latestMovie.revenue;
                    // Update all revenue bars
                    document.querySelectorAll('.revenue-bar').forEach(bar => {
                        const movieRevenue = parseFloat(bar.parentElement.nextElementSibling.textContent.replace(/[^0-9.]/g, '')) * 1000000;
                        bar.style.width = `${(movieRevenue / gameState.maxRevenue * 100)}%`;
                    });
                }
                addGuessedMovie(latestMovie);
>>>>>>> 0933c0af
            }

            if (data.game_over) {
                gameState.gameOver = true;
                
                if (data.correct) {
                    // Win condition
                    const winModal = document.getElementById('winModal');
                    const rankedMoviesDiv = document.querySelector('#winModal .ranked-movies');
                    rankedMoviesDiv.innerHTML = data.guessed_movies.map((movie, index) => {
                        let rankHtml = '';
                        if (index === 0) {
                            rankHtml = '<span class="medal gold">🥇</span>';
                        } else if (index === 1) {
                            rankHtml = '<span class="medal silver">🥈</span>';
                        } else if (index === 2) {
                            rankHtml = '<span class="medal bronze">🥉</span>';
                        } else {
                            rankHtml = `<span class="rank-number">#${index + 1}</span>`;
                        }
                        
                        return `
                            <div class="movie-card">
                                <div class="movie-rank">${rankHtml}</div>
                                <img class="movie-poster" 
                                     src="${movie.poster_path ? 'https://image.tmdb.org/t/p/w200' + movie.poster_path : '/static/placeholder.png'}" 
                                     alt="${movie.title}">
                                <div class="movie-info">
                                    <div class="movie-title">${movie.title}</div>
                                    <div class="movie-year">${movie.release_date.slice(0,4)}</div>
                                    <div class="revenue-bar-container">
                                        <div class="revenue-bar" style="width: ${(movie.revenue / data.highest_revenue * 100)}%"></div>
                                    </div>
                                    <div class="revenue-text">$${(movie.revenue / 1000000).toFixed(0)}M</div>
                                </div>
                            </div>
                        `;
                    }).join('');
                    
                    winModal.style.display = 'flex';
                } else {
                    // Loss condition - show the lose modal with correct movies
                    const loseModal = document.getElementById('loseModal');
                    const correctMoviesDiv = document.getElementById('correctMovies');
<<<<<<< HEAD
                    
                    // Display all correct movies that weren't found, sorted by revenue
                    correctMoviesDiv.innerHTML = data.correct_movies.map((movie, index) => {
                        let rankHtml = '';
                        if (index === 0) {
                            rankHtml = '<span class="medal gold">🥇</span>';
                        } else if (index === 1) {
                            rankHtml = '<span class="medal silver">🥈</span>';
                        } else if (index === 2) {
                            rankHtml = '<span class="medal bronze">🥉</span>';
                        } else {
                            rankHtml = `<span class="rank-number">#${index + 1}</span>`;
                        }

                        return `
                            <div class="movie-card">
                                <div class="movie-rank">${rankHtml}</div>
                                <img class="movie-poster" 
                                     src="${movie.poster_path ? 'https://image.tmdb.org/t/p/w200' + movie.poster_path : '/static/placeholder.png'}" 
                                     alt="${movie.title}">
                                <div class="movie-info">
                                    <div class="movie-title">${movie.title}</div>
                                    <div class="movie-year">${movie.release_date.slice(0,4)}</div>
                                    <div class="revenue-bar-container">
                                        <div class="revenue-bar" style="width: ${(movie.revenue / data.highest_revenue * 100)}%"></div>
                                    </div>
                                    <div class="revenue-text">$${(movie.revenue / 1000000).toFixed(0)}M</div>
                                </div>
                            </div>
                        `;
                    }).join('');
                    
                    loseModal.style.display = 'flex';
                }
            }
        }

        async function startNewGame() {
            try {
                const response = await fetch('/start_game');
                const data = await response.json();
                
                if (response.ok) {
                    location.reload();  // Refresh the page for new game
                } else {
                    showMessage(data.error, 'error');
                }
            } catch (error) {
                console.error('Error:', error);
                showMessage('Error starting new game', 'error');
            }
=======
                    correctMoviesDiv.innerHTML = '<h3>Correct Movies Were:</h3>' +
                        data.correct_movies.map(movie => 
                            `<div class="movie-card">
                                <img class="movie-poster" src="${movie.poster_path || '/static/placeholder.png'}" alt="${movie.title}">
                                <div class="movie-info">
                                    <div class="movie-title">${movie.title}</div>
                                    <div class="movie-year">${movie.release_date.slice(0,4)}</div>
                                </div>
                            </div>`
                        ).join('');
                    document.getElementById('loseModal').style.display = 'flex';
                }
            }
        }

        // Rest of the JavaScript remains the same...


    function handleGuessResponse(data) {
        updateStrikes(data.strikes);
        showMessage(data.message, data.correct ? 'success' : 'error');

        if (data.correct) {
            addGuessedMovie(data.guessed_movies[data.guessed_movies.length - 1]);
>>>>>>> 0933c0af
        }

        if (data.game_over) {
            gameState.gameOver = true;
            if (data.correct) {
                document.getElementById('winModal').style.display = 'flex';
            } else {
                const correctMoviesDiv = document.getElementById('correctMovies');
                correctMoviesDiv.innerHTML = '<h3>Correct Movies Were:</h3>' +
                    data.correct_movies.map(movie => `<p>${movie.title} (${movie.release_date.slice(0,4)})</p>`).join('');
                document.getElementById('loseModal').style.display = 'flex';
            }
        }
    }

    function addGuessedMovie(movie) {
        const movieCard = document.createElement('div');
        movieCard.className = 'movie-card';
        movieCard.innerHTML = `
            <h3>${movie.title}</h3>
            <p>${movie.release_date.slice(0,4)}</p>
        `;
        document.getElementById('guessedMovies').appendChild(movieCard);
        gameState.guessedMovies.add(movie.id);
    }

    async function startNewGame() {
        try {
            const response = await fetch('/start_game');
            const data = await response.json();
            
            if (response.ok) {
                location.reload();  // Refresh the page for new game
            } else {
                showMessage(data.error, 'error');
            }
        } catch (error) {
            console.error('Error:', error);
            showMessage('Error starting new game', 'error');
        }
    }

    movieSearch.addEventListener('input', function(e) {
        const query = e.target.value.trim();
        
        if (searchTimeout) {
            clearTimeout(searchTimeout);
        }
        
        if (!query) {
            movieDropdown.style.display = "none";
            return;
        }
        
        searchTimeout = setTimeout(() => {
            fetchMovieSuggestions(query);
        }, 250);
    });

    async function fetchMovieSuggestions(query) {
        try {
            const response = await fetch(`/search_movies?q=${encodeURIComponent(query)}`);
            const movies = await response.json();
            
            if (response.ok) {
                displayMovieSuggestions(movies);
            } else {
                console.error('Error:', movies.error);
            }
        } catch (error) {
            console.error('Error fetching suggestions:', error);
        }
    }

    function displayMovieSuggestions(movies) {
        movieDropdown.innerHTML = '';
        
        if (movies.length === 0) {
            movieDropdown.style.display = "none";
            return;
        }
        
        movies.forEach(movie => {
            const div = document.createElement('div');
            div.className = 'movie-suggestion';
            div.innerHTML = `
                <span class="movie-title">${movie.title}</span>
                <span class="movie-year">${movie.year}</span>
            `;
            
            div.addEventListener('click', () => {
                submitGuess(movie.id, movie.title);
            });
            
            movieDropdown.appendChild(div);
        });
        
        movieDropdown.style.display = "block";
    }

    // Close dropdown when clicking outside
    document.addEventListener('click', function(e) {
        if (!movieSearch.contains(e.target)) {
            movieDropdown.style.display = "none";
        }
    });

    // Initialize strikes if game is in progress
    if (gameState.strikes > 0) {
        updateStrikes(gameState.strikes);
    }
</script>
</body>
</html> 

<|MERGE_RESOLUTION|>--- conflicted
+++ resolved
@@ -1,936 +1,774 @@
-<!-- home.html -->
-<!DOCTYPE html>
-<html lang="en">
-<head>
-    <meta charset="UTF-8">
-    <meta name="viewport" content="width=device-width, initial-scale=1.0">
-    <title>Movie Game</title>
-    <style>
-        body {
-            font-family: Arial, sans-serif;
-            max-width: 1200px;
-            margin: 0 auto;
-            padding: 20px;
-            background-color: #f5f5f5;
-<<<<<<< HEAD
-        }
-
-        .game-container {
-            display: flex;
-            flex-direction: column;
-            gap: 20px;
-        }
-
-=======
-        }
-
-        .game-container {
-            display: flex;
-            flex-direction: column;
-            gap: 20px;
-        }
-
->>>>>>> 0933c0af
-        .actor-section {
-            text-align: center;
-            margin-bottom: 30px;
-        }
-
-        .actor-headshot {
-            width: 200px;
-            height: 200px;
-            border-radius: 50%;
-            margin: 0 auto 20px;
-            overflow: hidden;
-            box-shadow: 0 4px 15px rgba(0, 0, 0, 0.1);
-        }
-
-        .actor-headshot img {
-            width: 100%;
-            height: 100%;
-            object-fit: cover;
-        }
-
-        .actor-name {
-            font-size: 28px;
-            font-weight: bold;
-            margin: 20px 0;
-        }
-
-        .strikes-container {
-            display: flex;
-            justify-content: center;
-            gap: 12px;
-            margin: 20px 0;
-        }
-
-        .strike {
-            width: 30px;
-            height: 30px;
-            border-radius: 50%;
-            border: 2px solid #ff4444;
-            transition: all 0.5s ease;
-        }
-
-        .strike.active {
-            background-color: #ff4444;
-            transform: scale(1.2);
-<<<<<<< HEAD
-        }
-
-        .search-container {
-            margin: 20px 0;
-            position: relative;
-        }
-
-=======
-        }
-
-        .search-container {
-            margin: 20px 0;
-            position: relative;
-        }
-
->>>>>>> 0933c0af
-        input[type="text"] {
-            width: 100%;
-            max-width: 500px;
-            padding: 12px 20px;
-            border: 2px solid #ddd;
-            border-radius: 25px;
-            font-size: 16px;
-            transition: border-color 0.3s ease;
-            margin: 0 auto;
-            display: block;
-        }
-
-        input[type="text"]:focus {
-            outline: none;
-            border-color: #3498db;
-        }
-
-        .dropdown-content {
-            position: absolute;
-            top: 100%;
-            left: 50%;
-            transform: translateX(-50%);
-            width: 100%;
-            max-width: 500px;
-            background-color: white;
-            border-radius: 10px;
-            box-shadow: 0 4px 15px rgba(0, 0, 0, 0.1);
-            z-index: 1000;
-            margin-top: 5px;
-        }
-
-        .movie-suggestion {
-            padding: 12px 20px;
-            cursor: pointer;
-            transition: background-color 0.2s ease;
-            display: flex;
-            justify-content: space-between;
-            align-items: center;
-        }
-
-        .movie-suggestion:hover {
-            background-color: #f8f9fa;
-        }
-
-        .guessed-movies {
-            display: grid;
-            grid-template-columns: repeat(auto-fill, minmax(250px, 1fr));
-            gap: 20px;
-            padding: 20px 0;
-        }
-
-        .movie-card {
-            background: white;
-            border-radius: 10px;
-            overflow: hidden;
-            box-shadow: 0 4px 15px rgba(0, 0, 0, 0.1);
-            transition: transform 0.3s ease;
-<<<<<<< HEAD
-            position: relative;
-=======
->>>>>>> 0933c0af
-        }
-
-        .movie-card:hover {
-            transform: translateY(-5px);
-        }
-
-        .movie-poster {
-            width: 100%;
-            height: 375px;
-            object-fit: cover;
-        }
-
-        .movie-info {
-            padding: 15px;
-        }
-
-        .movie-title {
-            font-size: 18px;
-            font-weight: bold;
-            margin-bottom: 8px;
-        }
-
-        .movie-year {
-            color: #666;
-            margin-bottom: 12px;
-        }
-
-        .revenue-bar-container {
-            height: 6px;
-            background-color: #eee;
-            border-radius: 3px;
-            overflow: hidden;
-            margin-top: 10px;
-        }
-
-        .revenue-bar {
-            height: 100%;
-            background-color: #3498db;
-            transition: width 0.5s ease;
-        }
-
-        .revenue-text {
-            font-size: 14px;
-            color: #666;
-            margin-top: 5px;
-        }
-
-        .message {
-            padding: 12px 20px;
-            border-radius: 8px;
-            margin: 10px 0;
-            text-align: center;
-            opacity: 0;
-            transition: opacity 0.3s ease;
-        }
-
-        .message.show {
-            opacity: 1;
-        }
-
-        .message.success {
-            background-color: #d4edda;
-            color: #155724;
-        }
-
-        .message.error {
-            background-color: #f8d7da;
-            color: #721c24;
-        }
-
-        .modal {
-            position: fixed;
-            top: 0;
-            left: 0;
-            width: 100%;
-            height: 100%;
-            background-color: rgba(0, 0, 0, 0.5);
-            display: none;
-            justify-content: center;
-            align-items: center;
-            z-index: 2000;
-        }
-
-        .modal-content {
-            background-color: white;
-            padding: 30px;
-            border-radius: 10px;
-<<<<<<< HEAD
-            max-width: 800px;
-=======
-            max-width: 500px;
->>>>>>> 0933c0af
-            width: 90%;
-            text-align: center;
-        }
-
-        button {
-            padding: 12px 24px;
-            background-color: #3498db;
-            color: white;
-            border: none;
-            border-radius: 25px;
-            cursor: pointer;
-            font-size: 16px;
-            transition: background-color 0.3s ease;
-<<<<<<< HEAD
-        }
-
-        button:hover {
-            background-color: #2980b9;
-        }
-
-        @media (max-width: 768px) {
-            .actor-headshot {
-                width: 150px;
-                height: 150px;
-            }
-
-            .guessed-movies {
-                grid-template-columns: repeat(auto-fill, minmax(200px, 1fr));
-            }
-
-            .movie-poster {
-                height: 300px;
-            }
-        }
-
-        .movie-rank {
-            position: absolute;
-            top: 10px;
-            left: 10px;
-            z-index: 2;
-            background: rgba(255, 255, 255, 0.9);
-            border-radius: 50%;
-            width: 32px;
-            height: 32px;
-            display: flex;
-            align-items: center;
-            justify-content: center;
-            box-shadow: 0 2px 4px rgba(0,0,0,0.2);
-        }
-        
-        .medal {
-            font-size: 24px;
-        }
-        
-        .rank-number {
-            font-weight: bold;
-            color: #2c3e50;
-        }
-
-        #correctMovies .movie-card {
-            max-width: 200px;
-            margin: 10px auto;
-        }
-
-        #correctMovies .movie-poster {
-            height: 250px;
-        }
-
-        #correctMovies {
-            display: grid;
-            grid-template-columns: repeat(auto-fit, minmax(180px, 1fr));
-            gap: 15px;
-            padding: 15px;
-            max-height: 70vh;
-            overflow-y: auto;
-        }
-
-        .pyro {
-            position: fixed;
-            top: 0;
-            left: 0;
-            width: 100%;
-            height: 100%;
-            pointer-events: none;
-            z-index: 1;
-        }
-
-        .pyro > .before, .pyro > .after {
-            position: absolute;
-            width: 5px;
-            height: 5px;
-            border-radius: 50%;
-            box-shadow: 0 0 #fff;
-            animation: 1s bang ease-out infinite backwards, 
-                      1s gravity ease-in infinite backwards, 
-                      5s position linear infinite backwards;
-        }
-        
-        .pyro > .after {
-            animation-delay: 1.25s, 1.25s, 1.25s;
-            animation-duration: 1.25s, 1.25s, 6.25s;
-        }
-
-        @keyframes bang {
-            to {
-                box-shadow: -70px -33.66667px #00ff73, 70px -63.66667px #ff00c4,
-                           46px -13.66667px #ff0400, -87px -76.66667px #ff6600;
-            }
-        }
-
-        @keyframes gravity {
-            to {
-                transform: translateY(200px);
-                opacity: 0;
-            }
-        }
-
-        @keyframes position {
-            0%, 19.9% { margin-top: 10%; margin-left: 40%; }
-            20%, 39.9% { margin-top: 40%; margin-left: 30%; }
-            40%, 59.9% { margin-top: 20%; margin-left: 70%; }
-            60%, 79.9% { margin-top: 30%; margin-left: 20%; }
-            80%, 99.9% { margin-top: 30%; margin-left: 80%; }
-        }
-
-        #winModal .modal-content {
-            max-width: 1000px;
-            background: rgba(255, 255, 255, 0.95);
-            padding: 30px;
-            position: relative;
-            z-index: 2;
-        }
-
-        .ranked-movies {
-            display: grid;
-            grid-template-columns: repeat(auto-fit, minmax(200px, 1fr));
-            gap: 20px;
-            margin-top: 20px;
-        }
-
-        .win-title {
-            font-size: 36px;
-            color: #2c3e50;
-            margin-bottom: 20px;
-            text-shadow: 2px 2px 4px rgba(0,0,0,0.1);
-=======
-        }
-
-        button:hover {
-            background-color: #2980b9;
-        }
-
-        @media (max-width: 768px) {
-            .actor-headshot {
-                width: 150px;
-                height: 150px;
-            }
-
-            .guessed-movies {
-                grid-template-columns: repeat(auto-fill, minmax(200px, 1fr));
-            }
-
-            .movie-poster {
-                height: 300px;
-            }
->>>>>>> 0933c0af
-        }
-    </style>
-</head>
-<body>
-    <div class="game-container">
-        <h1>Movie Game</h1>
-        
-        <button onclick="startNewGame()" type="button">Start New Game</button>
-
-        <div class="actor-section">
-            <div class="actor-headshot">
-                <img src="{{ actor_image_url if actor_image_url else '/static/placeholder.png' }}" alt="{{ actor_name }}">
-            </div>
-            <div class="actor-name">{{ actor_name }}</div>
-        </div>
-
-        <div class="strikes-container">
-            <div class="strike" id="strike-1"></div>
-            <div class="strike" id="strike-2"></div>
-            <div class="strike" id="strike-3"></div>
-        </div>
-
-        <div id="message" class="message"></div>
-
-        <div class="search-container">
-            <div class="dropdown">
-                <input type="text" id="movieSearch" placeholder="Search for a movie..." autocomplete="off">
-                <div id="movieDropdown" class="dropdown-content"></div>
-            </div>
-        </div>
-
-        <div class="guessed-movies">
-            {% for movie in guessed_movies|sort(attribute='revenue', reverse=True) %}
-            <div class="movie-card">
-<<<<<<< HEAD
-                <div class="movie-rank">
-                    {% set rank = loop.index %}
-                    {% if rank == 1 %}
-                        <span class="medal gold">🥇</span>
-                    {% elif rank == 2 %}
-                        <span class="medal silver">🥈</span>
-                    {% elif rank == 3 %}
-                        <span class="medal bronze">🥉</span>
-                    {% else %}
-                        <span class="rank-number">#{{ rank }}</span>
-                    {% endif %}
-                </div>
-                {% if movie.poster_path %}
-                    <img class="movie-poster" src="https://image.tmdb.org/t/p/w200{{ movie.poster_path }}" alt="{{ movie.title }}">
-                {% else %}
-                    <img class="movie-poster" src="{{ url_for('static', filename='placeholder.png') }}" alt="No poster available">
-                {% endif %}
-=======
-                <img class="movie-poster" src="{{ movie.poster_path if movie.poster_path else '/static/placeholder.png' }}" alt="{{ movie.title }}">
->>>>>>> 0933c0af
-                <div class="movie-info">
-                    <div class="movie-title">{{ movie.title }}</div>
-                    <div class="movie-year">{{ movie.release_date[:4] }}</div>
-                    <div class="revenue-bar-container">
-<<<<<<< HEAD
-                        <div class="revenue-bar" style="width: {{ (movie.revenue / highest_revenue * 100) if highest_revenue else 0 }}%"></div>
-=======
-                        <div class="revenue-bar" style="width: {{ (movie.revenue / max_revenue * 100) if max_revenue else 0 }}%"></div>
->>>>>>> 0933c0af
-                    </div>
-                    <div class="revenue-text">${{ '{:,.0f}'.format(movie.revenue / 1000000) }}M</div>
-                </div>
-            </div>
-            {% endfor %}
-        </div>
-    </div>
-
-    <div id="winModal" class="modal">
-        <div class="pyro">
-            <div class="before"></div>
-            <div class="after"></div>
-        </div>
-        <div class="modal-content">
-            <h2 class="win-title">Congratulations!</h2>
-            <p>You've found all the movies!</p>
-            <div class="ranked-movies"></div>
-            <button onclick="startNewGame()">Play Again</button>
-        </div>
-    </div>
-
-    <div id="loseModal" class="modal">
-        <div class="modal-content">
-            <h2>Game Over!</h2>
-            <p>You've run out of guesses.</p>
-            <div id="correctMovies"></div>
-            <button onclick="startNewGame()">Try Again</button>
-        </div>
-    </div>
-
-    <script>
-        let searchTimeout = null;
-        const movieSearch = document.getElementById("movieSearch");
-        const movieDropdown = document.getElementById("movieDropdown");
-        const messageDiv = document.getElementById("message");
-        
-        let gameState = {
-            strikes: {{ strikes }},
-            gameOver: {{ 'true' if game_over else 'false' }},
-            guessedMovies: new Set(),
-            maxRevenue: {{ max_revenue if max_revenue else 0 }}
-        };
-<<<<<<< HEAD
-        
-=======
->>>>>>> 0933c0af
-
-        function showMessage(text, type) {
-            messageDiv.textContent = text;
-            messageDiv.className = `message ${type} show`;
-            setTimeout(() => {
-                messageDiv.classList.remove('show');
-            }, 3000);
-        }
-
-        function updateStrikes(count) {
-            for (let i = 1; i <= 3; i++) {
-                const strike = document.getElementById(`strike-${i}`);
-                if (i <= count) {
-                    strike.classList.add('active');
-                } else {
-                    strike.classList.remove('active');
-                }
-            }
-        }
-
-<<<<<<< HEAD
-        function addGuessedMovie(movie, true_rank) {
-            const guessedMoviesContainer = document.querySelector('.guessed-movies');
-            
-            // Create new movie card
-            const movieCard = document.createElement('div');
-            movieCard.className = 'movie-card';
-            
-            // Get all existing movies and the new one
-            const allMovies = [...guessedMoviesContainer.children].map(card => {
-                const rankElement = card.querySelector('.rank-number');
-                const medalElement = card.querySelector('.medal');
-                let rank;
-                
-                if (rankElement) {
-                    rank = parseInt(rankElement.textContent.replace('#', ''));
-                } else if (medalElement) {
-                    const medalText = medalElement.textContent;
-                    if (medalText === '🥇') rank = 1;
-                    else if (medalText === '🥈') rank = 2;
-                    else if (medalText === '🥉') rank = 3;
-                }
-                
-                return {
-                    element: card,
-                    revenue: parseFloat(card.querySelector('.revenue-text').textContent.replace(/[^0-9.]/g, '')) * 1000000,
-                    rank: rank
-                };
-            });
-            
-            // Add new movie
-            allMovies.push({
-                element: null,
-                revenue: movie.revenue,
-                rank: true_rank
-            });
-            
-            // Sort by rank
-            allMovies.sort((a, b) => a.rank - b.rank);
-            
-            // Clear container
-            guessedMoviesContainer.innerHTML = '';
-            
-            // Add all movies back in correct order
-            allMovies.forEach(item => {
-                if (item.element === null) {
-                    // This is the new movie
-                    let rankHtml = '';
-                    if (true_rank === 1) {
-                        rankHtml = '<span class="medal gold">🥇</span>';
-                    } else if (true_rank === 2) {
-                        rankHtml = '<span class="medal silver">🥈</span>';
-                    } else if (true_rank === 3) {
-                        rankHtml = '<span class="medal bronze">🥉</span>';
-                    } else {
-                        rankHtml = `<span class="rank-number">#${true_rank}</span>`;
-                    }
-                    
-                    movieCard.innerHTML = `
-                        <div class="movie-rank">${rankHtml}</div>
-                        <img class="movie-poster" 
-                             src="${movie.poster_path ? 'https://image.tmdb.org/t/p/w200' + movie.poster_path : '/static/placeholder.png'}" 
-                             alt="${movie.title}">
-                        <div class="movie-info">
-                            <div class="movie-title">${movie.title}</div>
-                            <div class="movie-year">${movie.release_date.slice(0,4)}</div>
-                            <div class="revenue-bar-container">
-                                <div class="revenue-bar" style="width: ${(movie.revenue / gameState.maxRevenue * 100)}%"></div>
-                            </div>
-                            <div class="revenue-text">$${(movie.revenue / 1000000).toFixed(0)}M</div>
-                        </div>
-                    `;
-                    guessedMoviesContainer.appendChild(movieCard);
-                } else {
-                    guessedMoviesContainer.appendChild(item.element);
-                }
-            });
-            
-=======
-        function addGuessedMovie(movie) {
-            const movieCard = document.createElement('div');
-            movieCard.className = 'movie-card';
-            const revenuePercentage = (movie.revenue / gameState.maxRevenue * 100) || 0;
-            
-            movieCard.innerHTML = `
-                <img class="movie-poster" src="${movie.poster_path || '/static/placeholder.png'}" alt="${movie.title}">
-                <div class="movie-info">
-                    <div class="movie-title">${movie.title}</div>
-                    <div class="movie-year">${movie.release_date.slice(0,4)}</div>
-                    <div class="revenue-bar-container">
-                        <div class="revenue-bar" style="width: ${revenuePercentage}%"></div>
-                    </div>
-                    <div class="revenue-text">$${(movie.revenue / 1000000).toFixed(0)}M</div>
-                </div>
-            `;
-            
-            document.getElementById('guessedMovies').appendChild(movieCard);
->>>>>>> 0933c0af
-            gameState.guessedMovies.add(movie.id);
-        }
-
-        async function submitGuess(movieId, movieTitle) {
-            if (gameState.gameOver) {
-                showMessage('Game is already over!', 'error');
-                return;
-            }
-
-            if (gameState.guessedMovies.has(movieId)) {
-                showMessage('You already guessed this movie!', 'error');
-                return;
-            }
-
-            try {
-                const response = await fetch('/submit_guess', {
-                    method: 'POST',
-                    headers: {
-                        'Content-Type': 'application/json',
-                    },
-                    body: JSON.stringify({ movie_id: movieId })
-                });
-
-                const data = await response.json();
-                
-                if (response.ok) {
-                    handleGuessResponse(data);
-                } else {
-                    showMessage(data.error, 'error');
-                }
-            } catch (error) {
-                console.error('Error:', error);
-                showMessage('Error submitting guess', 'error');
-            }
-
-            movieSearch.value = '';
-            movieDropdown.style.display = 'none';
-        }
-
-        function handleGuessResponse(data) {
-            updateStrikes(data.strikes);
-            showMessage(data.message, data.correct ? 'success' : 'error');
-
-            if (data.correct) {
-                const latestMovie = data.guessed_movies[data.guessed_movies.length - 1];
-<<<<<<< HEAD
-                addGuessedMovie(latestMovie, data.true_rank);
-=======
-                if (latestMovie.revenue > gameState.maxRevenue) {
-                    gameState.maxRevenue = latestMovie.revenue;
-                    // Update all revenue bars
-                    document.querySelectorAll('.revenue-bar').forEach(bar => {
-                        const movieRevenue = parseFloat(bar.parentElement.nextElementSibling.textContent.replace(/[^0-9.]/g, '')) * 1000000;
-                        bar.style.width = `${(movieRevenue / gameState.maxRevenue * 100)}%`;
-                    });
-                }
-                addGuessedMovie(latestMovie);
->>>>>>> 0933c0af
-            }
-
-            if (data.game_over) {
-                gameState.gameOver = true;
-                
-                if (data.correct) {
-                    // Win condition
-                    const winModal = document.getElementById('winModal');
-                    const rankedMoviesDiv = document.querySelector('#winModal .ranked-movies');
-                    rankedMoviesDiv.innerHTML = data.guessed_movies.map((movie, index) => {
-                        let rankHtml = '';
-                        if (index === 0) {
-                            rankHtml = '<span class="medal gold">🥇</span>';
-                        } else if (index === 1) {
-                            rankHtml = '<span class="medal silver">🥈</span>';
-                        } else if (index === 2) {
-                            rankHtml = '<span class="medal bronze">🥉</span>';
-                        } else {
-                            rankHtml = `<span class="rank-number">#${index + 1}</span>`;
-                        }
-                        
-                        return `
-                            <div class="movie-card">
-                                <div class="movie-rank">${rankHtml}</div>
-                                <img class="movie-poster" 
-                                     src="${movie.poster_path ? 'https://image.tmdb.org/t/p/w200' + movie.poster_path : '/static/placeholder.png'}" 
-                                     alt="${movie.title}">
-                                <div class="movie-info">
-                                    <div class="movie-title">${movie.title}</div>
-                                    <div class="movie-year">${movie.release_date.slice(0,4)}</div>
-                                    <div class="revenue-bar-container">
-                                        <div class="revenue-bar" style="width: ${(movie.revenue / data.highest_revenue * 100)}%"></div>
-                                    </div>
-                                    <div class="revenue-text">$${(movie.revenue / 1000000).toFixed(0)}M</div>
-                                </div>
-                            </div>
-                        `;
-                    }).join('');
-                    
-                    winModal.style.display = 'flex';
-                } else {
-                    // Loss condition - show the lose modal with correct movies
-                    const loseModal = document.getElementById('loseModal');
-                    const correctMoviesDiv = document.getElementById('correctMovies');
-<<<<<<< HEAD
-                    
-                    // Display all correct movies that weren't found, sorted by revenue
-                    correctMoviesDiv.innerHTML = data.correct_movies.map((movie, index) => {
-                        let rankHtml = '';
-                        if (index === 0) {
-                            rankHtml = '<span class="medal gold">🥇</span>';
-                        } else if (index === 1) {
-                            rankHtml = '<span class="medal silver">🥈</span>';
-                        } else if (index === 2) {
-                            rankHtml = '<span class="medal bronze">🥉</span>';
-                        } else {
-                            rankHtml = `<span class="rank-number">#${index + 1}</span>`;
-                        }
-
-                        return `
-                            <div class="movie-card">
-                                <div class="movie-rank">${rankHtml}</div>
-                                <img class="movie-poster" 
-                                     src="${movie.poster_path ? 'https://image.tmdb.org/t/p/w200' + movie.poster_path : '/static/placeholder.png'}" 
-                                     alt="${movie.title}">
-                                <div class="movie-info">
-                                    <div class="movie-title">${movie.title}</div>
-                                    <div class="movie-year">${movie.release_date.slice(0,4)}</div>
-                                    <div class="revenue-bar-container">
-                                        <div class="revenue-bar" style="width: ${(movie.revenue / data.highest_revenue * 100)}%"></div>
-                                    </div>
-                                    <div class="revenue-text">$${(movie.revenue / 1000000).toFixed(0)}M</div>
-                                </div>
-                            </div>
-                        `;
-                    }).join('');
-                    
-                    loseModal.style.display = 'flex';
-                }
-            }
-        }
-
-        async function startNewGame() {
-            try {
-                const response = await fetch('/start_game');
-                const data = await response.json();
-                
-                if (response.ok) {
-                    location.reload();  // Refresh the page for new game
-                } else {
-                    showMessage(data.error, 'error');
-                }
-            } catch (error) {
-                console.error('Error:', error);
-                showMessage('Error starting new game', 'error');
-            }
-=======
-                    correctMoviesDiv.innerHTML = '<h3>Correct Movies Were:</h3>' +
-                        data.correct_movies.map(movie => 
-                            `<div class="movie-card">
-                                <img class="movie-poster" src="${movie.poster_path || '/static/placeholder.png'}" alt="${movie.title}">
-                                <div class="movie-info">
-                                    <div class="movie-title">${movie.title}</div>
-                                    <div class="movie-year">${movie.release_date.slice(0,4)}</div>
-                                </div>
-                            </div>`
-                        ).join('');
-                    document.getElementById('loseModal').style.display = 'flex';
-                }
-            }
-        }
-
-        // Rest of the JavaScript remains the same...
-
-
-    function handleGuessResponse(data) {
-        updateStrikes(data.strikes);
-        showMessage(data.message, data.correct ? 'success' : 'error');
-
-        if (data.correct) {
-            addGuessedMovie(data.guessed_movies[data.guessed_movies.length - 1]);
->>>>>>> 0933c0af
-        }
-
-        if (data.game_over) {
-            gameState.gameOver = true;
-            if (data.correct) {
-                document.getElementById('winModal').style.display = 'flex';
-            } else {
-                const correctMoviesDiv = document.getElementById('correctMovies');
-                correctMoviesDiv.innerHTML = '<h3>Correct Movies Were:</h3>' +
-                    data.correct_movies.map(movie => `<p>${movie.title} (${movie.release_date.slice(0,4)})</p>`).join('');
-                document.getElementById('loseModal').style.display = 'flex';
-            }
-        }
-    }
-
-    function addGuessedMovie(movie) {
-        const movieCard = document.createElement('div');
-        movieCard.className = 'movie-card';
-        movieCard.innerHTML = `
-            <h3>${movie.title}</h3>
-            <p>${movie.release_date.slice(0,4)}</p>
-        `;
-        document.getElementById('guessedMovies').appendChild(movieCard);
-        gameState.guessedMovies.add(movie.id);
-    }
-
-    async function startNewGame() {
-        try {
-            const response = await fetch('/start_game');
-            const data = await response.json();
-            
-            if (response.ok) {
-                location.reload();  // Refresh the page for new game
-            } else {
-                showMessage(data.error, 'error');
-            }
-        } catch (error) {
-            console.error('Error:', error);
-            showMessage('Error starting new game', 'error');
-        }
-    }
-
-    movieSearch.addEventListener('input', function(e) {
-        const query = e.target.value.trim();
-        
-        if (searchTimeout) {
-            clearTimeout(searchTimeout);
-        }
-        
-        if (!query) {
-            movieDropdown.style.display = "none";
-            return;
-        }
-        
-        searchTimeout = setTimeout(() => {
-            fetchMovieSuggestions(query);
-        }, 250);
-    });
-
-    async function fetchMovieSuggestions(query) {
-        try {
-            const response = await fetch(`/search_movies?q=${encodeURIComponent(query)}`);
-            const movies = await response.json();
-            
-            if (response.ok) {
-                displayMovieSuggestions(movies);
-            } else {
-                console.error('Error:', movies.error);
-            }
-        } catch (error) {
-            console.error('Error fetching suggestions:', error);
-        }
-    }
-
-    function displayMovieSuggestions(movies) {
-        movieDropdown.innerHTML = '';
-        
-        if (movies.length === 0) {
-            movieDropdown.style.display = "none";
-            return;
-        }
-        
-        movies.forEach(movie => {
-            const div = document.createElement('div');
-            div.className = 'movie-suggestion';
-            div.innerHTML = `
-                <span class="movie-title">${movie.title}</span>
-                <span class="movie-year">${movie.year}</span>
-            `;
-            
-            div.addEventListener('click', () => {
-                submitGuess(movie.id, movie.title);
-            });
-            
-            movieDropdown.appendChild(div);
-        });
-        
-        movieDropdown.style.display = "block";
-    }
-
-    // Close dropdown when clicking outside
-    document.addEventListener('click', function(e) {
-        if (!movieSearch.contains(e.target)) {
-            movieDropdown.style.display = "none";
-        }
-    });
-
-    // Initialize strikes if game is in progress
-    if (gameState.strikes > 0) {
-        updateStrikes(gameState.strikes);
-    }
-</script>
-</body>
-</html> 
-
+<!-- home.html -->
+<!DOCTYPE html>
+<html lang="en">
+<head>
+    <meta charset="UTF-8">
+    <meta name="viewport" content="width=device-width, initial-scale=1.0">
+    <title>Movie Game</title>
+    <style>
+        body {
+            font-family: Arial, sans-serif;
+            max-width: 1200px;
+            margin: 0 auto;
+            padding: 20px;
+            background-color: #f5f5f5;
+        }
+
+        .game-container {
+            display: flex;
+            flex-direction: column;
+            gap: 20px;
+        }
+
+        .actor-section {
+            text-align: center;
+            margin-bottom: 30px;
+        }
+
+        .actor-headshot {
+            width: 200px;
+            height: 200px;
+            border-radius: 50%;
+            margin: 0 auto 20px;
+            overflow: hidden;
+            box-shadow: 0 4px 15px rgba(0, 0, 0, 0.1);
+        }
+
+        .actor-headshot img {
+            width: 100%;
+            height: 100%;
+            object-fit: cover;
+        }
+
+        .actor-name {
+            font-size: 28px;
+            font-weight: bold;
+            margin: 20px 0;
+        }
+
+        .strikes-container {
+            display: flex;
+            justify-content: center;
+            gap: 12px;
+            margin: 20px 0;
+        }
+
+        .strike {
+            width: 30px;
+            height: 30px;
+            border-radius: 50%;
+            border: 2px solid #ff4444;
+            transition: all 0.5s ease;
+        }
+
+        .strike.active {
+            background-color: #ff4444;
+            transform: scale(1.2);
+        }
+
+        .search-container {
+            margin: 20px 0;
+            position: relative;
+        }
+
+        input[type="text"] {
+            width: 100%;
+            max-width: 500px;
+            padding: 12px 20px;
+            border: 2px solid #ddd;
+            border-radius: 25px;
+            font-size: 16px;
+            transition: border-color 0.3s ease;
+            margin: 0 auto;
+            display: block;
+        }
+
+        input[type="text"]:focus {
+            outline: none;
+            border-color: #3498db;
+        }
+
+        .dropdown-content {
+            position: absolute;
+            top: 100%;
+            left: 50%;
+            transform: translateX(-50%);
+            width: 100%;
+            max-width: 500px;
+            background-color: white;
+            border-radius: 10px;
+            box-shadow: 0 4px 15px rgba(0, 0, 0, 0.1);
+            z-index: 1000;
+            margin-top: 5px;
+        }
+
+        .movie-suggestion {
+            padding: 12px 20px;
+            cursor: pointer;
+            transition: background-color 0.2s ease;
+            display: flex;
+            justify-content: space-between;
+            align-items: center;
+        }
+
+        .movie-suggestion:hover {
+            background-color: #f8f9fa;
+        }
+
+        .guessed-movies {
+            display: grid;
+            grid-template-columns: repeat(auto-fill, minmax(250px, 1fr));
+            gap: 20px;
+            padding: 20px 0;
+        }
+
+        .movie-card {
+            background: white;
+            border-radius: 10px;
+            overflow: hidden;
+            box-shadow: 0 4px 15px rgba(0, 0, 0, 0.1);
+            transition: transform 0.3s ease;
+            position: relative;
+        }
+
+        .movie-card:hover {
+            transform: translateY(-5px);
+        }
+
+        .movie-poster {
+            width: 100%;
+            height: 375px;
+            object-fit: cover;
+        }
+
+        .movie-info {
+            padding: 15px;
+        }
+
+        .movie-title {
+            font-size: 18px;
+            font-weight: bold;
+            margin-bottom: 8px;
+        }
+
+        .movie-year {
+            color: #666;
+            margin-bottom: 12px;
+        }
+
+        .revenue-bar-container {
+            height: 6px;
+            background-color: #eee;
+            border-radius: 3px;
+            overflow: hidden;
+            margin-top: 10px;
+        }
+
+        .revenue-bar {
+            height: 100%;
+            background-color: #3498db;
+            transition: width 0.5s ease;
+        }
+
+        .revenue-text {
+            font-size: 14px;
+            color: #666;
+            margin-top: 5px;
+        }
+
+        .message {
+            padding: 12px 20px;
+            border-radius: 8px;
+            margin: 10px 0;
+            text-align: center;
+            opacity: 0;
+            transition: opacity 0.3s ease;
+        }
+
+        .message.show {
+            opacity: 1;
+        }
+
+        .message.success {
+            background-color: #d4edda;
+            color: #155724;
+        }
+
+        .message.error {
+            background-color: #f8d7da;
+            color: #721c24;
+        }
+
+        .modal {
+            position: fixed;
+            top: 0;
+            left: 0;
+            width: 100%;
+            height: 100%;
+            background-color: rgba(0, 0, 0, 0.5);
+            display: none;
+            justify-content: center;
+            align-items: center;
+            z-index: 2000;
+        }
+
+        .modal-content {
+            background-color: white;
+            padding: 30px;
+            border-radius: 10px;
+            max-width: 800px;
+            width: 90%;
+            text-align: center;
+        }
+
+        button {
+            padding: 12px 24px;
+            background-color: #3498db;
+            color: white;
+            border: none;
+            border-radius: 25px;
+            cursor: pointer;
+            font-size: 16px;
+            transition: background-color 0.3s ease;
+        }
+
+        button:hover {
+            background-color: #2980b9;
+        }
+
+        @media (max-width: 768px) {
+            .actor-headshot {
+                width: 150px;
+                height: 150px;
+            }
+
+            .guessed-movies {
+                grid-template-columns: repeat(auto-fill, minmax(200px, 1fr));
+            }
+
+            .movie-poster {
+                height: 300px;
+            }
+        }
+
+        .movie-rank {
+            position: absolute;
+            top: 10px;
+            left: 10px;
+            z-index: 2;
+            background: rgba(255, 255, 255, 0.9);
+            border-radius: 50%;
+            width: 32px;
+            height: 32px;
+            display: flex;
+            align-items: center;
+            justify-content: center;
+            box-shadow: 0 2px 4px rgba(0,0,0,0.2);
+        }
+        
+        .medal {
+            font-size: 24px;
+        }
+        
+        .rank-number {
+            font-weight: bold;
+            color: #2c3e50;
+        }
+
+        #correctMovies .movie-card {
+            max-width: 200px;
+            margin: 10px auto;
+        }
+
+        #correctMovies .movie-poster {
+            height: 250px;
+        }
+
+        #correctMovies {
+            display: grid;
+            grid-template-columns: repeat(auto-fit, minmax(180px, 1fr));
+            gap: 15px;
+            padding: 15px;
+            max-height: 70vh;
+            overflow-y: auto;
+        }
+
+        .pyro {
+            position: fixed;
+            top: 0;
+            left: 0;
+            width: 100%;
+            height: 100%;
+            pointer-events: none;
+            z-index: 1;
+        }
+
+        .pyro > .before, .pyro > .after {
+            position: absolute;
+            width: 5px;
+            height: 5px;
+            border-radius: 50%;
+            box-shadow: 0 0 #fff;
+            animation: 1s bang ease-out infinite backwards, 
+                      1s gravity ease-in infinite backwards, 
+                      5s position linear infinite backwards;
+        }
+        
+        .pyro > .after {
+            animation-delay: 1.25s, 1.25s, 1.25s;
+            animation-duration: 1.25s, 1.25s, 6.25s;
+        }
+
+        @keyframes bang {
+            to {
+                box-shadow: -70px -33.66667px #00ff73, 70px -63.66667px #ff00c4,
+                           46px -13.66667px #ff0400, -87px -76.66667px #ff6600;
+            }
+        }
+
+        @keyframes gravity {
+            to {
+                transform: translateY(200px);
+                opacity: 0;
+            }
+        }
+
+        @keyframes position {
+            0%, 19.9% { margin-top: 10%; margin-left: 40%; }
+            20%, 39.9% { margin-top: 40%; margin-left: 30%; }
+            40%, 59.9% { margin-top: 20%; margin-left: 70%; }
+            60%, 79.9% { margin-top: 30%; margin-left: 20%; }
+            80%, 99.9% { margin-top: 30%; margin-left: 80%; }
+        }
+
+        #winModal .modal-content {
+            max-width: 1000px;
+            background: rgba(255, 255, 255, 0.95);
+            padding: 30px;
+            position: relative;
+            z-index: 2;
+        }
+
+        .ranked-movies {
+            display: grid;
+            grid-template-columns: repeat(auto-fit, minmax(200px, 1fr));
+            gap: 20px;
+            margin-top: 20px;
+        }
+
+        .win-title {
+            font-size: 36px;
+            color: #2c3e50;
+            margin-bottom: 20px;
+            text-shadow: 2px 2px 4px rgba(0,0,0,0.1);
+        }
+    </style>
+</head>
+<body>
+    <div class="game-container">
+        <h1>Movie Game</h1>
+        
+        <button onclick="startNewGame()" type="button">Start New Game</button>
+
+        <div class="actor-section">
+            <div class="actor-headshot">
+                <img src="{{ actor_image_url if actor_image_url else '/static/placeholder.png' }}" alt="{{ actor_name }}">
+            </div>
+            <div class="actor-name">{{ actor_name }}</div>
+        </div>
+
+        <div class="strikes-container">
+            <div class="strike" id="strike-1"></div>
+            <div class="strike" id="strike-2"></div>
+            <div class="strike" id="strike-3"></div>
+        </div>
+
+        <div id="message" class="message"></div>
+
+        <div class="search-container">
+            <div class="dropdown">
+                <input type="text" id="movieSearch" placeholder="Search for a movie..." autocomplete="off">
+                <div id="movieDropdown" class="dropdown-content"></div>
+            </div>
+        </div>
+
+        <div class="guessed-movies">
+            {% for movie in guessed_movies|sort(attribute='revenue', reverse=True) %}
+            <div class="movie-card">
+                <div class="movie-rank">
+                    {% set rank = loop.index %}
+                    {% if rank == 1 %}
+                        <span class="medal gold">🥇</span>
+                    {% elif rank == 2 %}
+                        <span class="medal silver">🥈</span>
+                    {% elif rank == 3 %}
+                        <span class="medal bronze">🥉</span>
+                    {% else %}
+                        <span class="rank-number">#{{ rank }}</span>
+                    {% endif %}
+                </div>
+                {% if movie.poster_path %}
+                    <img class="movie-poster" src="https://image.tmdb.org/t/p/w200{{ movie.poster_path }}" alt="{{ movie.title }}">
+                {% else %}
+                    <img class="movie-poster" src="{{ url_for('static', filename='placeholder.png') }}" alt="No poster available">
+                {% endif %}
+                <div class="movie-info">
+                    <div class="movie-title">{{ movie.title }}</div>
+                    <div class="movie-year">{{ movie.release_date[:4] }}</div>
+                    <div class="revenue-bar-container">
+                        <div class="revenue-bar" style="width: {{ (movie.revenue / highest_revenue * 100) if highest_revenue else 0 }}%"></div>
+                    </div>
+                    <div class="revenue-text">${{ '{:,.0f}'.format(movie.revenue / 1000000) }}M</div>
+                </div>
+            </div>
+            {% endfor %}
+        </div>
+    </div>
+
+    <div id="winModal" class="modal">
+        <div class="pyro">
+            <div class="before"></div>
+            <div class="after"></div>
+        </div>
+        <div class="modal-content">
+            <h2 class="win-title">Congratulations!</h2>
+            <p>You've found all the movies!</p>
+            <div class="ranked-movies"></div>
+            <button onclick="startNewGame()">Play Again</button>
+        </div>
+    </div>
+
+    <div id="loseModal" class="modal">
+        <div class="modal-content">
+            <h2>Game Over!</h2>
+            <p>You've run out of guesses.</p>
+            <div id="correctMovies"></div>
+            <button onclick="startNewGame()">Try Again</button>
+        </div>
+    </div>
+
+    <script>
+        let searchTimeout = null;
+        const movieSearch = document.getElementById("movieSearch");
+        const movieDropdown = document.getElementById("movieDropdown");
+        const messageDiv = document.getElementById("message");
+        
+        let gameState = {
+            strikes: {{ strikes }},
+            gameOver: {{ 'true' if game_over else 'false' }},
+            guessedMovies: new Set(),
+            maxRevenue: {{ highest_revenue if highest_revenue else 0 }}
+        };
+
+        function showMessage(text, type) {
+            messageDiv.textContent = text;
+            messageDiv.className = `message ${type} show`;
+            setTimeout(() => {
+                messageDiv.classList.remove('show');
+            }, 3000);
+        }
+
+        function updateStrikes(count) {
+            for (let i = 1; i <= 3; i++) {
+                const strike = document.getElementById(`strike-${i}`);
+                if (i <= count) {
+                    strike.classList.add('active');
+                } else {
+                    strike.classList.remove('active');
+                }
+            }
+        }
+
+        function addGuessedMovie(movie, true_rank) {
+            const guessedMoviesContainer = document.querySelector('.guessed-movies');
+            
+            // Create new movie card
+            const movieCard = document.createElement('div');
+            movieCard.className = 'movie-card';
+            
+            // Get all existing movies and the new one
+            const allMovies = [...guessedMoviesContainer.children].map(card => {
+                const rankElement = card.querySelector('.rank-number');
+                const medalElement = card.querySelector('.medal');
+                let rank;
+                
+                if (rankElement) {
+                    rank = parseInt(rankElement.textContent.replace('#', ''));
+                } else if (medalElement) {
+                    const medalText = medalElement.textContent;
+                    if (medalText === '🥇') rank = 1;
+                    else if (medalText === '🥈') rank = 2;
+                    else if (medalText === '🥉') rank = 3;
+                }
+                
+                return {
+                    element: card,
+                    revenue: parseFloat(card.querySelector('.revenue-text').textContent.replace(/[^0-9.]/g, '')) * 1000000,
+                    rank: rank
+                };
+            });
+            
+            // Add new movie
+            allMovies.push({
+                element: null,
+                revenue: movie.revenue,
+                rank: true_rank
+            });
+            
+            // Sort by rank
+            allMovies.sort((a, b) => a.rank - b.rank);
+            
+            // Clear container
+            guessedMoviesContainer.innerHTML = '';
+            
+            // Add all movies back in correct order
+            allMovies.forEach(item => {
+                if (item.element === null) {
+                    // This is the new movie
+                    let rankHtml = '';
+                    if (true_rank === 1) {
+                        rankHtml = '<span class="medal gold">🥇</span>';
+                    } else if (true_rank === 2) {
+                        rankHtml = '<span class="medal silver">🥈</span>';
+                    } else if (true_rank === 3) {
+                        rankHtml = '<span class="medal bronze">🥉</span>';
+                    } else {
+                        rankHtml = `<span class="rank-number">#${true_rank}</span>`;
+                    }
+                    
+                    movieCard.innerHTML = `
+                        <div class="movie-rank">${rankHtml}</div>
+                        <img class="movie-poster" 
+                             src="${movie.poster_path ? 'https://image.tmdb.org/t/p/w200' + movie.poster_path : '/static/placeholder.png'}" 
+                             alt="${movie.title}">
+                        <div class="movie-info">
+                            <div class="movie-title">${movie.title}</div>
+                            <div class="movie-year">${movie.release_date.slice(0,4)}</div>
+                            <div class="revenue-bar-container">
+                                <div class="revenue-bar" style="width: ${(movie.revenue / gameState.maxRevenue * 100)}%"></div>
+                            </div>
+                            <div class="revenue-text">$${(movie.revenue / 1000000).toFixed(0)}M</div>
+                        </div>
+                    `;
+                    guessedMoviesContainer.appendChild(movieCard);
+                } else {
+                    guessedMoviesContainer.appendChild(item.element);
+                }
+            });
+            
+            gameState.guessedMovies.add(movie.id);
+        }
+
+        async function submitGuess(movieId, movieTitle) {
+            if (gameState.gameOver) {
+                showMessage('Game is already over!', 'error');
+                return;
+            }
+
+            if (gameState.guessedMovies.has(movieId)) {
+                showMessage('You already guessed this movie!', 'error');
+                return;
+            }
+
+            try {
+                const response = await fetch('/submit_guess', {
+                    method: 'POST',
+                    headers: {
+                        'Content-Type': 'application/json',
+                    },
+                    body: JSON.stringify({ movie_id: movieId })
+                });
+
+                const data = await response.json();
+                
+                if (response.ok) {
+                    handleGuessResponse(data);
+                } else {
+                    showMessage(data.error, 'error');
+                }
+            } catch (error) {
+                console.error('Error:', error);
+                showMessage('Error submitting guess', 'error');
+            }
+
+            movieSearch.value = '';
+            movieDropdown.style.display = 'none';
+        }
+
+        function handleGuessResponse(data) {
+            updateStrikes(data.strikes);
+            showMessage(data.message, data.correct ? 'success' : 'error');
+
+            if (data.correct) {
+                const latestMovie = data.guessed_movies[data.guessed_movies.length - 1];
+                addGuessedMovie(latestMovie, data.true_rank);
+            }
+
+            if (data.game_over) {
+                gameState.gameOver = true;
+                
+                if (data.correct) {
+                    // Win condition
+                    const winModal = document.getElementById('winModal');
+                    const rankedMoviesDiv = document.querySelector('#winModal .ranked-movies');
+                    rankedMoviesDiv.innerHTML = data.guessed_movies.map((movie, index) => {
+                        let rankHtml = '';
+                        if (index === 0) {
+                            rankHtml = '<span class="medal gold">🥇</span>';
+                        } else if (index === 1) {
+                            rankHtml = '<span class="medal silver">🥈</span>';
+                        } else if (index === 2) {
+                            rankHtml = '<span class="medal bronze">🥉</span>';
+                        } else {
+                            rankHtml = `<span class="rank-number">#${index + 1}</span>`;
+                        }
+                        
+                        return `
+                            <div class="movie-card">
+                                <div class="movie-rank">${rankHtml}</div>
+                                <img class="movie-poster" 
+                                     src="${movie.poster_path ? 'https://image.tmdb.org/t/p/w200' + movie.poster_path : '/static/placeholder.png'}" 
+                                     alt="${movie.title}">
+                                <div class="movie-info">
+                                    <div class="movie-title">${movie.title}</div>
+                                    <div class="movie-year">${movie.release_date.slice(0,4)}</div>
+                                    <div class="revenue-bar-container">
+                                        <div class="revenue-bar" style="width: ${(movie.revenue / data.highest_revenue * 100)}%"></div>
+                                    </div>
+                                    <div class="revenue-text">$${(movie.revenue / 1000000).toFixed(0)}M</div>
+                                </div>
+                            </div>
+                        `;
+                    }).join('');
+                    
+                    winModal.style.display = 'flex';
+                } else {
+                    // Loss condition - show the lose modal with correct movies
+                    const loseModal = document.getElementById('loseModal');
+                    const correctMoviesDiv = document.getElementById('correctMovies');
+                    
+                    // Display all correct movies that weren't found, sorted by revenue
+                    correctMoviesDiv.innerHTML = data.correct_movies.map((movie, index) => {
+                        let rankHtml = '';
+                        if (index === 0) {
+                            rankHtml = '<span class="medal gold">🥇</span>';
+                        } else if (index === 1) {
+                            rankHtml = '<span class="medal silver">🥈</span>';
+                        } else if (index === 2) {
+                            rankHtml = '<span class="medal bronze">🥉</span>';
+                        } else {
+                            rankHtml = `<span class="rank-number">#${index + 1}</span>`;
+                        }
+
+                        return `
+                            <div class="movie-card">
+                                <div class="movie-rank">${rankHtml}</div>
+                                <img class="movie-poster" 
+                                     src="${movie.poster_path ? 'https://image.tmdb.org/t/p/w200' + movie.poster_path : '/static/placeholder.png'}" 
+                                     alt="${movie.title}">
+                                <div class="movie-info">
+                                    <div class="movie-title">${movie.title}</div>
+                                    <div class="movie-year">${movie.release_date.slice(0,4)}</div>
+                                    <div class="revenue-bar-container">
+                                        <div class="revenue-bar" style="width: ${(movie.revenue / data.highest_revenue * 100)}%"></div>
+                                    </div>
+                                    <div class="revenue-text">$${(movie.revenue / 1000000).toFixed(0)}M</div>
+                                </div>
+                            </div>
+                        `;
+                    }).join('');
+                    
+                    loseModal.style.display = 'flex';
+                }
+            }
+        }
+
+        async function startNewGame() {
+            try {
+                const response = await fetch('/start_game');
+                const data = await response.json();
+                
+                if (response.ok) {
+                    location.reload();  // Refresh the page for new game
+                } else {
+                    showMessage(data.error, 'error');
+                }
+            } catch (error) {
+                console.error('Error:', error);
+                showMessage('Error starting new game', 'error');
+            }
+        }
+
+        movieSearch.addEventListener('input', function(e) {
+            const query = e.target.value.trim();
+            
+            if (searchTimeout) {
+                clearTimeout(searchTimeout);
+            }
+            
+            if (!query) {
+                movieDropdown.style.display = "none";
+                return;
+            }
+            
+            searchTimeout = setTimeout(() => {
+                fetchMovieSuggestions(query);
+            }, 250);
+        });
+
+        async function fetchMovieSuggestions(query) {
+            try {
+                const response = await fetch(`/search_movies?q=${encodeURIComponent(query)}`);
+                const movies = await response.json();
+                
+                if (response.ok) {
+                    displayMovieSuggestions(movies);
+                } else {
+                    console.error('Error:', movies.error);
+                }
+            } catch (error) {
+                console.error('Error fetching suggestions:', error);
+            }
+        }
+
+        function displayMovieSuggestions(movies) {
+            movieDropdown.innerHTML = '';
+            
+            if (movies.length === 0) {
+                movieDropdown.style.display = "none";
+                return;
+            }
+            
+            movies.forEach(movie => {
+                const div = document.createElement('div');
+                div.className = 'movie-suggestion';
+                div.innerHTML = `
+                    <span class="movie-title">${movie.title}</span>
+                    <span class="movie-year">${movie.year}</span>
+                `;
+                
+                div.addEventListener('click', () => {
+                    submitGuess(movie.id, movie.title);
+                });
+                
+                movieDropdown.appendChild(div);
+            });
+            
+            movieDropdown.style.display = "block";
+        }
+
+        // Close dropdown when clicking outside
+        document.addEventListener('click', function(e) {
+            if (!movieSearch.contains(e.target)) {
+                movieDropdown.style.display = "none";
+            }
+        });
+
+        // Initialize strikes if game is in progress
+        if (gameState.strikes > 0) {
+            updateStrikes(gameState.strikes);
+        }
+    </script>
+</body>
+</html> 
+